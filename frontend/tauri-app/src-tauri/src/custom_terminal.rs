--- conflicted
+++ resolved
@@ -7,10 +7,6 @@
 use std::{
 	collections::HashMap,
 	io::{Read, Write},
-<<<<<<< HEAD
-=======
-	path::Path,
->>>>>>> fd11683e
 	sync::{mpsc, Arc, Mutex},
 	thread,
 };
@@ -24,46 +20,7 @@
 use uuid::Uuid;
 use vt100::{Cell, Color as VtColor, Parser};
 
-<<<<<<< HEAD
 use crate::os::OsSession;
-=======
-// -------------------------------------------------------------------------------------------------
-// Public data‐structures – unchanged
-// -------------------------------------------------------------------------------------------------
-#[derive(Debug, Clone, Serialize, Deserialize)]
-#[serde(tag = "$type")]
-pub enum TerminalKind {
-	#[serde(rename = "ssh")]
-	Ssh {
-		host: String,
-		username: String,
-		port: Option<u16>,
-	},
-	#[serde(rename = "git-bash")]
-	GitBash {
-		#[serde(rename = "workingDirectory")]
-		working_directory: Option<String>,
-	},
-	#[serde(rename = "wsl")]
-	Wsl {
-		distribution: Option<String>,
-		#[serde(rename = "workingDirectory")]
-		working_directory: Option<String>,
-	},
-}
-
-#[derive(Debug, Clone, Serialize, Deserialize)]
-pub struct TerminalSpec {
-	pub kind: TerminalKind,
-	#[serde(rename = "workingDir")]
-	pub working_dir: Option<String>,
-	#[serde(rename = "shellCommand")]
-	pub shell_command: Option<String>,
-	pub environment: Option<HashMap<String, String>>,
-	pub lines: u16,
-	pub cols: u16,
-}
->>>>>>> fd11683e
 
 #[derive(Debug, Clone, Serialize, Deserialize, PartialEq, Eq)]
 pub enum Color {
@@ -140,31 +97,6 @@
 		cursor_col: usize,
 		metadata: Option<EventMetadata>,
 	},
-<<<<<<< HEAD
-=======
-}
-
-impl TerminalEvent {
-	pub fn r#type(&self) -> &str {
-		match self {
-			TerminalEvent::NewLines { .. } => "newLines",
-			TerminalEvent::Patch { .. } => "patch",
-			TerminalEvent::CursorMove { .. } => "cursorMove",
-			TerminalEvent::Scroll { .. } => "scroll",
-			TerminalEvent::ScreenUpdate { .. } => "screenUpdate",
-		}
-	}
-
-	pub fn metadata(&self) -> &Option<EventMetadata> {
-		match self {
-			TerminalEvent::NewLines { metadata, .. } => metadata,
-			TerminalEvent::Patch { metadata, .. } => metadata,
-			TerminalEvent::CursorMove { metadata, .. } => metadata,
-			TerminalEvent::Scroll { metadata, .. } => metadata,
-			TerminalEvent::ScreenUpdate { metadata, .. } => metadata,
-		}
-	}
->>>>>>> fd11683e
 }
 
 #[derive(Debug, Clone, Serialize, Deserialize)]
@@ -228,12 +160,6 @@
 		self.build_screen_events(full)
 	}
 
-<<<<<<< HEAD
-=======
-	// ---------------------------------------------------------------------
-	// helpers
-	// ---------------------------------------------------------------------
->>>>>>> fd11683e
 	fn build_screen_events(&mut self, full: bool) -> Vec<TerminalEvent> {
 		let screen = self.parser.screen();
 
@@ -458,37 +384,22 @@
 
 pub struct CustomTerminalConnection {
 	pub id: String,
-<<<<<<< HEAD
 	pub pty_pair: PtyPair,
-=======
-	pub spec: TerminalSpec,
-	pub pty_pair: PtyPair,
-	pub child: Box<dyn Child + Send + Sync>,
->>>>>>> fd11683e
 	pub app_handle: AppHandle,
 	pub terminal_state: Arc<Mutex<TerminalState>>,
 }
 
 impl CustomTerminalConnection {
-<<<<<<< HEAD
 	pub fn new(id: String, os_session: OsSession, app_handle: AppHandle) -> Result<Self> {
 		// create PTY
 		let pty_pair = native_pty_system().openpty(PtySize {
 			rows: 24,
 			cols: 64,
-=======
-	pub fn new(id: String, spec: TerminalSpec, app_handle: AppHandle) -> Result<Self> {
-		// create PTY
-		let pty_pair = native_pty_system().openpty(PtySize {
-			rows: spec.lines,
-			cols: spec.cols,
->>>>>>> fd11683e
 			pixel_width: 0,
 			pixel_height: 0,
 		})?;
 
 		// spawn the requested command
-<<<<<<< HEAD
 		let cmd = os_session.build_command(false)?;
 		let _ = pty_pair.slave.spawn_command(cmd)?;
 
@@ -497,109 +408,11 @@
 		Ok(Self {
 			id,
 			pty_pair,
-=======
-		let cmd = Self::build_command(&spec)?;
-		let child = pty_pair.slave.spawn_command(cmd)?;
-
-		let state = Arc::new(Mutex::new(TerminalState::new(spec.lines, spec.cols)));
-
-		Ok(Self {
-			id,
-			spec,
-			pty_pair,
-			child,
->>>>>>> fd11683e
 			app_handle,
 			terminal_state: state,
 		})
 	}
 
-<<<<<<< HEAD
-=======
-	/// Helper to build the command matching the requested TerminalSpec.
-	fn build_command(spec: &TerminalSpec) -> Result<CommandBuilder> {
-		let mut cmd = match &spec.kind {
-			TerminalKind::Ssh {
-				host,
-				username,
-				port,
-			} => {
-				let mut c = CommandBuilder::new("ssh");
-				c.arg("-p");
-				c.arg(port.unwrap_or(22).to_string());
-				c.arg("-t");
-				c.arg(format!("{}@{}", username, host));
-				c
-			}
-
-			TerminalKind::GitBash { working_directory } => {
-				#[cfg(target_os = "windows")]
-				{
-					let paths = [
-						"C:\\Program Files\\Git\\bin\\bash.exe",
-						"C:\\Program Files (x86)\\Git\\bin\\bash.exe",
-						"C:\\Git\\bin\\bash.exe",
-					];
-					let exe = paths
-						.iter()
-						.map(Path::new)
-						.find(|p| p.exists())
-						.ok_or_else(|| anyhow!("Git Bash not found"))?;
-					let mut c = CommandBuilder::new(exe);
-					c.arg("--login");
-					c.arg("-i");
-					if let Some(wd) =
-						working_directory.as_ref().or(spec.working_dir.as_ref())
-					{
-						c.cwd(wd);
-					}
-					c
-				}
-				#[cfg(not(target_os = "windows"))]
-				{
-					return Err(anyhow!("Git Bash is only available on Windows"));
-				}
-			}
-
-			TerminalKind::Wsl {
-				distribution,
-				working_directory,
-			} => {
-				#[cfg(target_os = "windows")]
-				{
-					let mut c = CommandBuilder::new("wsl");
-					if let Some(d) = distribution {
-						c.arg("-d");
-						c.arg(d);
-					}
-					if let Some(wd) =
-						working_directory.as_ref().or(spec.working_dir.as_ref())
-					{
-						c.arg("--cd");
-						c.arg(wd);
-					}
-					c
-				}
-				#[cfg(not(target_os = "windows"))]
-				{
-					return Err(anyhow!("WSL is only available on Windows"));
-				}
-			}
-		};
-
-		if let Some(sh) = &spec.shell_command {
-			cmd.arg("-c");
-			cmd.arg(sh);
-		}
-		if let Some(env) = &spec.environment {
-			for (k, v) in env {
-				cmd.env(k, v);
-			}
-		}
-		Ok(cmd)
-	}
-
->>>>>>> fd11683e
 	/// Start the PTY→parser→frontend pump in a separate thread.
 	pub fn start_io_loop(&mut self) -> Result<()> {
 		let mut reader = self.pty_pair.master.try_clone_reader()?;
@@ -630,10 +443,6 @@
 			let _ = app.emit(&format!("custom-terminal-disconnect-{id_clone}"), ());
 		});
 
-<<<<<<< HEAD
-=======
-		let app_clone = self.app_handle.clone();
->>>>>>> fd11683e
 		thread::spawn(move || {
 			let mut buf = [0u8; 4096];
 			loop {
@@ -705,21 +514,9 @@
 			pixel_width: 0,
 			pixel_height: 0,
 		})?;
-<<<<<<< HEAD
 		self.terminal_state.lock().unwrap().resize(rows, cols);
 		Ok(())
 	}
-=======
-		self.spec.lines = rows;
-		self.spec.cols = cols;
-		self.terminal_state.lock().unwrap().resize(rows, cols);
-		Ok(())
-	}
-
-	pub fn is_alive(&mut self) -> bool {
-		matches!(self.child.try_wait(), Ok(None))
-	}
->>>>>>> fd11683e
 }
 
 pub struct CustomTerminalManager {
@@ -737,20 +534,12 @@
 
 	pub fn connect_terminal(
 		&self,
-<<<<<<< HEAD
 		os_session: OsSession,
-=======
-		spec: TerminalSpec,
->>>>>>> fd11683e
 		app_handle: AppHandle,
 	) -> Result<String> {
 		let id = Uuid::new_v4().to_string();
 		let mut conn =
-<<<<<<< HEAD
 			CustomTerminalConnection::new(id.clone(), os_session, app_handle.clone())?;
-=======
-			CustomTerminalConnection::new(id.clone(), spec, app_handle.clone())?;
->>>>>>> fd11683e
 		let writer = conn.pty_pair.master.take_writer()?;
 		conn.start_io_loop()?;
 
@@ -830,31 +619,6 @@
 		self.writers.lock().unwrap().remove(id);
 		Ok(())
 	}
-<<<<<<< HEAD
-=======
-
-	pub fn reconnect_terminal(&mut self, id: &str) -> Result<()> {
-		let conns = self.connections.lock().unwrap();
-		if let Some(conn) = conns.get(id) {
-			let mut state = conn.terminal_state.lock().unwrap();
-			let events = state.screen_events(false);
-			for event in events {
-				let _ = conn
-					.app_handle
-					.emit(&format!("custom-terminal-event-{id}"), &event);
-			}
-		}
-		Ok(())
-	}
-
-	pub fn is_terminal_alive(&self, id: &str) -> bool {
-		self.connections
-			.lock()
-			.unwrap()
-			.get_mut(id)
-			.map_or(false, |c| c.is_alive())
-	}
->>>>>>> fd11683e
 }
 
 fn ansi_color_to_color(code: u16) -> Color {
