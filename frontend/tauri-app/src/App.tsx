--- conflicted
+++ resolved
@@ -7,11 +7,8 @@
 import { FileTreeCanvas } from "./canvas/FileTreeCanvas";
 import { Terminal } from "./canvas/Terminal";
 import type { CanvasElement } from "./canvas/types";
-<<<<<<< HEAD
 import { ProjectSelector } from "./components/ProjectSelector";
-=======
 import DiffManagement from "./components/DiffManagement";
->>>>>>> a77e8a05
 import { useUserConfig } from "./hooks/useUserConfig";
 import Onboarding from "./Onboarding";
 import Repl from "./Repl";
@@ -36,12 +33,9 @@
 	const [isMaximized, setIsMaximized] = useState(false);
 	const [interpreter, setInterpreter] = useState<Interpreter | null>(null);
 	const [showTitlebar, setShowTitlebar] = useState(false);
-<<<<<<< HEAD
 	const [selectedGitProjectId, setSelectedGitProjectId] = useState<string | null>(null);
-=======
 	const [showDiffManagement, setShowDiffManagement] = useState(false);
 	const [diffManagementState, setDiffManagementState] = useState<any>(null);
->>>>>>> a77e8a05
 	const { isLightTheme } = store;
 
 	const titleBarHoveredRef = useRef(false);
@@ -167,10 +161,7 @@
 					className="fixed w-full h-full opacity-40 z-0"
 					style={{ background: 'url("assets/noise.png")' }}
 				></div>
-<<<<<<< HEAD
 				<div className="w-full h-full max-h-full flex flex-col gap-1.5 p-2">
-=======
-				<div className="w-full h-full flex flex-col gap-1.5 p-2">
 					{/* Diff Management Modal */}
 					{showDiffManagement && (
 						<div className="fixed inset-0 bg-transparent flex items-center justify-center z-50">
@@ -185,7 +176,6 @@
 						</div>
 					)}
 
->>>>>>> a77e8a05
 					{/* Custom Titlebar */}
 					<div
 						onMouseEnter={() => {
@@ -239,13 +229,13 @@
 										onClick={openNewTerminal}
 										className={cn(
 											"starting:opacity-0 opacity-90 px-1.5 py-1 text-xs bg-[var(--base-400-20)] hover:bg-[var(--acc-400-50)] transition-colors cursor-pointer",
+											"starting:opacity-0 opacity-90 px-1.5 py-1 text-xs bg-[var(--base-400-20)] hover:bg-[var(--acc-400-50)] transition-colors cursor-pointer",
 										)}
 									>
 										💻
 									</button>
 									<button
 										type="button"
-<<<<<<< HEAD
 										onClick={handleResetSessions}
 										className={cn(
 											"starting:opacity-0 opacity-90 px-1.5 py-1 text-xs bg-[var(--base-400-20)] hover:bg-[var(--acc-400-50)] rounded-r-md transition-colors cursor-pointer",
@@ -253,14 +243,15 @@
 										title="Reset all sessions"
 									>
 										🔄
-=======
+									</button>
+									<button
+										type="button"
 										onClick={toggleDiffManagement}
 										className={cn(
 											"starting:opacity-0 opacity-90 px-1.5 py-1 text-xs bg-[var(--base-400-20)] hover:bg-[var(--acc-400-50)] rounded-r-md transition-colors cursor-pointer",
 										)}
 									>
 										🔀
->>>>>>> a77e8a05
 									</button>
 								</div>
 								<div className={cn("absolute left-2 gap-2 flex items-center")}>
